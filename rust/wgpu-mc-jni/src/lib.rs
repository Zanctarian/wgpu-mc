--- conflicted
+++ resolved
@@ -15,17 +15,9 @@
 
 use arc_swap::ArcSwap;
 use byteorder::{LittleEndian, ReadBytesExt};
-<<<<<<< HEAD
 use cgmath::Matrix4;
-=======
-use cgmath::{Matrix4, Point3};
-use cgmath::num_traits::Signed;
->>>>>>> 3253b564
 use crossbeam_channel::{unbounded, Receiver, Sender};
-use jni::objects::{
-    AutoElements, GlobalRef, JByteArray, JClass, JFloatArray, JIntArray, JLongArray, JObject,
-    JString, JValue, ReleaseMode,
-};
+use jni::objects::{AutoElements, GlobalRef, JByteArray, JByteBuffer, JClass, JFloatArray, JIntArray, JLongArray, JObject, JString, JValue, ReleaseMode};
 use jni::sys::{jboolean, jbyte, jbyteArray, jfloat, jint, jlong, jstring, JNI_FALSE, JNI_TRUE};
 use jni::{JNIEnv, JavaVM};
 use jni_fn::jni_fn;
@@ -52,11 +44,8 @@
 use wgpu_mc::{HasWindowSize, WindowSize, WmRenderer};
 
 use crate::entity::tmd_to_wm;
-<<<<<<< HEAD
 use crate::gl::{GLCommand, GlTexture, GL_ALLOC, GL_COMMANDS};
-=======
-use crate::lighting::{DeserializedLightData, LIGHT_DATA, LightData};
->>>>>>> 3253b564
+use crate::lighting::DeserializedLightData;
 use crate::palette::{IdList, JavaPalette, PALETTE_STORAGE};
 use crate::pia::{PackedIntegerArray, PIA_STORAGE};
 use crate::settings::Settings;
@@ -217,19 +206,9 @@
         let shift = if occupies_smaller_bits == 0 { 0 } else { 4 };
 
         let section = y.max(0).min((CHUNK_HEIGHT - 1) as i16) as usize / CHUNK_SECTION_HEIGHT;
-        let sky_light = match &light_data.sky_light[section] {
-            None => 0,
-            Some(section) => {
-                (section[index as usize] >> shift) & 0xf
-            }
-        };
-
-        let block_light = match &light_data.block_light[section] {
-            None => 0,
-            Some(section) => {
-                (section[index as usize] >> shift) & 0xf
-            }
-        };
+
+        let sky_light = (light_data.sky_light[(section * 2048) + index as usize] >> shift) & 0xf;
+        let block_light = (light_data.block_light[(section * 2048) + index as usize] >> shift) & 0xf;
 
         LightLevel::from_sky_and_block(sky_light, block_light)
     }
@@ -376,6 +355,8 @@
     z: jint,
     palettes: JLongArray,
     storages: JLongArray,
+    block_light_nibbles: JByteBuffer,
+    sky_light_nibbles: JByteBuffer,
 ) {
     let palette_elements: AutoElements<jlong> =
         unsafe { env.get_array_elements(&palettes, ReleaseMode::NoCopyBack) }.unwrap();
@@ -393,6 +374,20 @@
     let storage_elements =
         unsafe { slice::from_raw_parts(storage_elements.as_ptr(), storage_elements.len()) };
 
+    let block_light_nibbles_slice = {
+        let addr = env.get_direct_buffer_address(&block_light_nibbles).unwrap();
+        let len = env.get_direct_buffer_capacity(&block_light_nibbles).unwrap();
+
+        unsafe { slice::from_raw_parts(addr, len) }
+    };
+
+    let sky_light_nibbles_slice = {
+        let addr = env.get_direct_buffer_address(&sky_light_nibbles).unwrap();
+        let len = env.get_direct_buffer_capacity(&sky_light_nibbles).unwrap();
+
+        unsafe { slice::from_raw_parts(addr, len) }
+    };
+
     assert_eq!(size_of::<usize>(), 8);
 
     let storages: &[usize; 24] = bytemuck::cast_slice::<_, usize>(storage_elements)
@@ -400,51 +395,38 @@
         .unwrap();
 
     let holder = ChunkHolder {
-        sections: palettes.zip(*storages).map(|(palette, storage)| {
-            if palette == 0 || storage == 0 {
-                return None;
+        sections: palettes
+            .iter()
+            .zip(storages.iter())
+            .map(|(&palette, &storage)| {
+                if palette == 0 || storage == 0 {
+                    return None;
+                }
+
+                //The indices are incremented by one in Java so that 0 means null/None
+                Some((
+                    PALETTE_STORAGE.read().get(palette - 1).unwrap().clone(),
+                    PIA_STORAGE.read().get(storage - 1).unwrap().clone(),
+                ))
+            })
+            .collect::<Vec<_>>()
+            .try_into()
+            .unwrap_or_else(|_| panic!("Expected a Vec of length 24, got {}", palettes.len())),
+        light_data: Some(
+            DeserializedLightData {
+                block_light: Vec::from(block_light_nibbles_slice).try_into().unwrap(),
+                sky_light: Vec::from(sky_light_nibbles_slice).try_into().unwrap()
             }
-
-<<<<<<< HEAD
+        )
+    };
+
+    let mut write = CHUNKS.write();
+
     write.insert(
         [x, z],
-        ChunkHolder {
-            sections: palettes
-                .iter()
-                .zip(storages.iter())
-                .map(|(&palette, &storage)| {
-                    if palette == 0 || storage == 0 {
-                        return None;
-                    }
-
-                    //The indices are incremented by one in Java so that 0 means null/None
-                    Some((
-                        PALETTE_STORAGE.read().get(palette - 1).unwrap().clone(),
-                        PIA_STORAGE.read().get(storage - 1).unwrap().clone(),
-                    ))
-                })
-                .collect::<Vec<_>>()
-                .try_into()
-                .unwrap_or_else(|_| panic!("Expected a Vec of length 24, got {}", palettes.len())),
-        },
+        holder
     );
-=======
-            //The indices are incremented by one in Java so that 0 means null/None
-            Some((
-                PALETTE_STORAGE.read().get(palette - 1).unwrap().clone(),
-                PIA_STORAGE.read().get(storage - 1).unwrap().clone(),
-            ))
-        }),
-        light_data: None
-    };
-
-    let mut write = CHUNKS.write();
-
-    match write.get_mut(&[x, z]) {
-        None => { write.insert([x, z], holder); },
-        Some(existing_holder) => { existing_holder.sections = holder.sections; }
-    };
->>>>>>> 3253b564
+
 }
 
 pub fn bake_chunk(x: i32, z: i32) {
@@ -470,8 +452,6 @@
 
             let center = chunks.get(&[x, z]).unwrap();
 
-            println!("chunk @ {x},{z} has light: {}", center.light_data.is_some());
-
             let north = chunks.get(&[x, z - 1]);
             let south = chunks.get(&[x, z + 1]);
             let west = chunks.get(&[x - 1, z]);
@@ -491,11 +471,7 @@
 
             chunk.bake_chunk(wm, &wm.pipelines.load_full().chunk_layers.load(), &bm, &bsp);
 
-<<<<<<< HEAD
             // println!("Baked and uploaded chunk in {}ms", Instant::now().duration_since(instant).as_millis());
-=======
-            println!("baked a chunk in {}ms", Instant::now().duration_since(instant).as_millis())
->>>>>>> 3253b564
         }
     });
 }
@@ -1277,21 +1253,9 @@
             log::warn!("Set cursor mode had an invalid mode.")
         }
     }
-<<<<<<< HEAD
-=======
-}
-
-#[jni_fn("dev.birb.wgpu.rust.WgpuNative")]
-pub fn registerEntityModel(env: JNIEnv, _class: JClass, json_jstring: JString) {
-    let _renderer = RENDERER.get().unwrap();
-
-    let json_string: String = env.get_string(json_jstring).unwrap().into();
-    let model_data: TexturedModelData = serde_json::from_str(&json_string).unwrap();
-    let _entity_part = tmd_to_wm(&model_data.data.data);
 }
 
 #[jni_fn("dev.birb.wgpu.rust.WgpuNative")]
 pub fn debugLight(env: JNIEnv, _class: JClass, x: jint, z: jint) {
     dbg!(CHUNKS.read().get(&[x, z]).unwrap().light_data);
->>>>>>> 3253b564
 }