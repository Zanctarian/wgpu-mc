--- conflicted
+++ resolved
@@ -419,11 +419,8 @@
 pub fn cacheBlockStates(env: JNIEnv, _class: JClass) {
     let wm = RENDERER.get().unwrap();
 
-<<<<<<< HEAD
     log::trace!("baking blocks");
 
-=======
->>>>>>> bee159e3
     {
         let blocks = BLOCKS.lock();
 
