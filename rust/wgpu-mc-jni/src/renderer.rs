--- conflicted
+++ resolved
@@ -125,13 +125,7 @@
         let wm = wm_clone;
 
         loop {
-<<<<<<< HEAD
-            wm.upload_camera();
-
-            let _mc_state = MC_STATE.load();
-=======
             let mc_state = MC_STATE.load();
->>>>>>> bee159e3
 
             let surface_state = wm.wgpu_state.surface.read();
 
