[package]
name = "wgpu-mc-demo"
version = "0.1.0"
authors = ["Birb <birb.seeb@gmail.com>"]
edition = "2021"

# See more keys and their definitions at https://doc.rust-lang.org/cargo/reference/manifest.html

[dependencies]
crate-root = "0.1.3"
futures = "0.3"
raw-window-handle = "0.5.0"
wgpu-mc = { path = "../wgpu-mc" }
winit = "0.27.4"
cgmath = "0.18.0"
arc-swap = "1.4.0"
fastanvil = "0.26.0"
fastnbt = "2.3.2"
rayon = "1.5.1"
<<<<<<< HEAD
bytemuck = { version = "1.4", features = [ "derive" ] }
env_logger = "0.10.0"
log = "0.4.17"
serde_yaml = "0.9.13"
=======
bytemuck = { version = "1.4", features = ["derive"] }
>>>>>>> a8655264

[build-dependencies]
anyhow = "1.0"
fs_extra = "1.1"
glob = "0.3"
reqwest = { version = "0.11.1", features = ["blocking"] }
zip = "0.6.3"<|MERGE_RESOLUTION|>--- conflicted
+++ resolved
@@ -17,14 +17,10 @@
 fastanvil = "0.26.0"
 fastnbt = "2.3.2"
 rayon = "1.5.1"
-<<<<<<< HEAD
 bytemuck = { version = "1.4", features = [ "derive" ] }
 env_logger = "0.10.0"
 log = "0.4.17"
 serde_yaml = "0.9.13"
-=======
-bytemuck = { version = "1.4", features = ["derive"] }
->>>>>>> a8655264
 
 [build-dependencies]
 anyhow = "1.0"
