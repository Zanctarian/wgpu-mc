--- conflicted
+++ resolved
@@ -1,40 +1,20 @@
 extern crate wgpu_mc;
 
+use std::collections::HashMap;
 use std::fs;
 use std::path::PathBuf;
 use std::sync::Arc;
-<<<<<<< HEAD
-use std::time::Instant;
-
-use arc_swap::ArcSwap;
-
-=======
 use std::time::{Instant, SystemTime, UNIX_EPOCH};
 
 use arc_swap::ArcSwap;
 use bytemuck::Pod;
 use cgmath::{Matrix4, SquareMatrix};
->>>>>>> bee159e3
 use futures::executor::block_on;
 use parking_lot::RwLock;
-use raw_window_handle::{
-    HasRawDisplayHandle, HasRawWindowHandle, RawDisplayHandle, RawWindowHandle,
-};
+use raw_window_handle::{HasRawDisplayHandle, HasRawWindowHandle, RawDisplayHandle, RawWindowHandle};
 use winit::event::{DeviceEvent, ElementState, Event, KeyboardInput, VirtualKeyCode, WindowEvent};
 use winit::event_loop::{ControlFlow, EventLoop};
 use winit::window::Window;
-
-use crate::camera::Camera;
-use wgpu_mc::mc::block::{BlockMeshVertex, BlockstateKey};
-use wgpu_mc::mc::chunk::RenderLayer;
-
-use wgpu_mc::mc::resource::ResourcePath;
-use wgpu_mc::mc::resource::ResourceProvider;
-use wgpu_mc::render::graph::ShaderGraph;
-use wgpu_mc::render::pipeline::Vertex;
-<<<<<<< HEAD
-
-=======
 use wgpu_mc::render::shaderpack::{Mat4, Mat4ValueOrMult};
 use wgpu_mc::util::BindableBuffer;
 use wgpu_mc::wgpu::util::{BufferInitDescriptor, DeviceExt};
@@ -42,8 +22,13 @@
     BindGroupDescriptor, BindGroupEntry, BufferUsages, CommandEncoderDescriptor,
     ComputePassDescriptor, Maintain, MaintainBase, MapMode,
 };
->>>>>>> bee159e3
 use wgpu_mc::{wgpu, HasWindowSize, WindowSize, WmRenderer};
+use wgpu_mc::mc::block::{BlockMeshVertex, BlockstateKey};
+use wgpu_mc::mc::chunk::RenderLayer;
+use wgpu_mc::mc::resource::{ResourcePath, ResourceProvider};
+use wgpu_mc::render::graph::{CustomResource, ResourceInternal, ShaderGraph};
+use wgpu_mc::render::pipeline::Vertex;
+use crate::camera::Camera;
 
 use crate::chunk::make_chunks;
 use crate::entity::describe_entity;
@@ -214,13 +199,7 @@
     let mut frame_start = Instant::now();
 
     let mut forward = 0.0;
-<<<<<<< HEAD
-
-    let mut _spin: f32 = 0.0;
-
-=======
     let mut spin: f32 = 0.0;
->>>>>>> bee159e3
     let mut _frame: u32 = 0;
 
     let pack = serde_yaml::from_str(
@@ -361,17 +340,12 @@
             Event::RedrawRequested(_) => {
                 let frame_time = Instant::now().duration_since(frame_start).as_secs_f32();
 
-<<<<<<< HEAD
-                _spin += 0.5;
-                _frame += 1;
-=======
                 camera.position += camera.get_direction() * forward * frame_time * 40.0;
 
                 {
                     *projection_matrix.write() = camera.build_perspective_matrix();
                     *view_matrix.write() = camera.build_view_matrix();
                 }
->>>>>>> bee159e3
 
                 let proj_mat: Mat4 = camera.build_perspective_matrix().into();
                 let view_mat: Mat4 = camera.build_view_matrix().into();
