--- conflicted
+++ resolved
@@ -9,10 +9,6 @@
 
 use std::collections::HashMap;
 use std::fmt::Debug;
-<<<<<<< HEAD
-use std::ops::Range;
-use std::sync::Arc;
-=======
 use std::io::stdout;
 use std::iter::repeat;
 use std::mem::size_of;
@@ -21,8 +17,7 @@
 use std::sync::atomic::{AtomicUsize, Ordering};
 use std::time::Instant;
 use wgpu::util::{align_to, BufferInitDescriptor, DeviceExt};
-use wgpu::{BufferAddress, BufferDescriptor, BufferUsages};
->>>>>>> 3253b564
+use wgpu::{BufferAddress, BufferDescriptor};
 
 use arc_swap::ArcSwap;
 use parking_lot::{Mutex, RwLock};
@@ -139,7 +134,6 @@
         let baked_layers = layers
             .iter()
             .map(|layer| {
-<<<<<<< HEAD
                 let sections = (0..SECTIONS_PER_CHUNK)
                     .map(|index| {
                         bake_section_layer(
@@ -155,49 +149,12 @@
 
                 let ranges: [Range<u32>; SECTIONS_PER_CHUNK] =
                     array_init::from_iter(sections.iter().map(|(vert, index)| {
-=======
-
-                // let _1 = Instant::now();
-
-                // use std::io::Write;
-
-                let sections = (0..SECTIONS_PER_CHUNK).map(|index| {
-                    // let _2 = Instant::now();
-
-                    let s = bake_section_layer(
-                        block_manager,
-                        self,
-                        layer.mapper(),
-                        layer.filter(),
-                        provider,
-                        index
-                    );
-
-                    // writeln!(&mut out, "Baked a section in {} microseconds", Instant::now().duration_since(_2).as_micros()).unwrap();
-
-                    s
-                }).collect::<Vec<_>>();
-
-                // writeln!(&mut out, "Baked and collected all sections in {} microseconds", Instant::now().duration_since(_1).as_micros()).unwrap();
-
-                let ranges: [Range<u32>; SECTIONS_PER_CHUNK] = array_init::from_iter(
-                    sections.iter().map(|(vert, index)| {
->>>>>>> 3253b564
                         let offset = vertices as u32;
                         vertices += vert.len();
 
                         let index_offset = index_data.len();
 
-<<<<<<< HEAD
                         vertex_data.extend(vert.iter().flat_map(Vertex::compressed));
-=======
-                        let _3 = Instant::now();
-
-                        vertex_data.extend(vert.iter().map(Vertex::compressed).flatten());
-
-                        // writeln!(&mut out, "Extended in {} microseconds", Instant::now().duration_since(_3).as_micros()).unwrap();
-
->>>>>>> 3253b564
                         index_data.extend(index.iter().map(|i| *i + offset));
 
                         index_offset as u32..index_offset as u32 + index.len() as u32
@@ -338,23 +295,10 @@
                 let render_south = baked_should_render_face(absolute_x, y, absolute_z + 1);
                 let render_north = baked_should_render_face(absolute_x, y, absolute_z - 1);
 
-<<<<<<< HEAD
-                let mut extend_vertices = |face: &[u32; 6]| {
-                    let vec_index = vertices.len();
-                    vertices.extend(
-                        face.map(|index| mapper(&model.vertices[index as usize], xf32, yf32, zf32)),
-=======
-                let add_face = || {
-                    render_east
-                };
-
-                const INDICES: [u32; 6] = [0,1,2,3,4,5];
-
                 let mut extend_vertices = |face: &[u32; 6], light_level: LightLevel| {
                     let vec_index = vertices.len();
                     vertices.extend(
-                        face.map(|index| mapper(&model.vertices[index as usize], xf32, yf32, zf32, light_level))
->>>>>>> 3253b564
+                        face.map(|index| mapper(&model.vertices[index as usize], xf32, yf32, zf32, light_level)),
                     );
                     indices.extend(INDICES.map(|index| index + (vec_index as u32)));
                 };
@@ -391,8 +335,9 @@
                     let light_level: LightLevel = state_provider.get_light_level(absolute_x, y - 1, absolute_z);
                     extend_vertices(face, light_level);
                 }
-<<<<<<< HEAD
             } else {
+                let light_level: LightLevel = state_provider.get_light_level(absolute_x, y, absolute_z);
+
                 [
                     model.north,
                     model.east,
@@ -406,29 +351,10 @@
                 .for_each(|face| {
                     let vec_index = vertices.len();
                     vertices.extend(
-                        face.map(|index| mapper(&model.vertices[index as usize], xf32, yf32, zf32)),
+                        face.map(|index| mapper(&model.vertices[index as usize], xf32, yf32, zf32, light_level)),
                     );
                     indices.extend(INDICES.map(|index| index + (vec_index as u32)));
                 });
-=======
-            }
-            CubeOrComplexMesh::Complex(faces) => {
-                let light_level: LightLevel = state_provider.get_light_level(absolute_x, y, absolute_z);
-
-                for model in faces {
-                    let unwrapped_faces = [
-                        model.north,
-                        model.east,
-                        model.south,
-                        model.west,
-                        model.up,
-                        model.down
-                    ].iter().filter_map(|face| *face).collect::<Vec<_>>();
-
-                    vertices.extend(unwrapped_faces.iter().flatten().map(|index| mapper(&model.vertices[*index as usize], xf32, yf32, zf32, light_level)));
-                    indices.extend(unwrapped_faces.iter().flatten());
-                }
->>>>>>> 3253b564
             }
         }
     }
