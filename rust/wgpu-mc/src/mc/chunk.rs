--- conflicted
+++ resolved
@@ -11,20 +11,14 @@
 use std::mem::size_of;
 use std::ops::Range;
 use std::sync::Arc;
-use std::sync::atomic::{AtomicUsize, Ordering};
 
 use glam::IVec3;
-use arc_swap::ArcSwap;
-use dashmap::DashMap;
-use encase::UniformBuffer;
-use parking_lot::{Mutex, RwLock};
-use wgpu::{BindGroup, BufferAddress, BufferUsages};
-
-use crate::mc::block::{BlockMeshVertex, BlockstateKey, ChunkBlockState, ModelMesh};
+use wgpu::BufferAddress;
+
+use crate::mc::block::{BlockstateKey, ChunkBlockState, ModelMesh};
 use crate::mc::BlockManager;
 use crate::render::pipeline::Vertex;
-use crate::util::BindableBuffer;
-use crate::{WgpuState, WmRenderer};
+use crate::WmRenderer;
 
 pub const CHUNK_WIDTH: usize = 16;
 pub const CHUNK_AREA: usize = CHUNK_WIDTH * CHUNK_WIDTH;
@@ -36,30 +30,6 @@
 
 pub const MAX_CHUNKS: usize = 1000;
 
-<<<<<<< HEAD
-pub type ChunkPos = [i32; 2];
-
-pub struct ChunkStore {
-    pub chunks: [ArcSwap<Option<Chunk>>; MAX_CHUNKS],
-    pub indices: RwLock<HashMap<ChunkPos, usize>>,
-    pub chunk_count: AtomicUsize,
-    pub chunk_offset: Mutex<ChunkPos>,
-}
-
-impl ChunkStore {
-    pub fn new() -> Self {
-        ChunkStore {
-            chunks: [(); MAX_CHUNKS].map(|_| ArcSwap::new(Arc::new(None))),
-            indices: RwLock::new(HashMap::new()),
-            chunk_count: AtomicUsize::new(0),
-            chunk_offset: Mutex::new([0, 0]),
-        }
-    }
-=======
-pub type ChunkStore = DashMap<IVec3,Section>;
->>>>>>> 7d4c13bf
-
-
 #[derive(Clone, Copy, Debug)]
 pub struct LightLevel {
     pub byte: u8,
@@ -83,21 +53,20 @@
 
 /// Return a [ChunkBlockState] within the provided world coordinates.
 pub trait BlockStateProvider: Send + Sync {
+
     fn get_state(&self, x: i32, y: i32, z: i32) -> ChunkBlockState;
 
     fn get_light_level(&self, x: i32, y: i32, z: i32) -> LightLevel;
 
     fn is_section_empty(&self, index: usize) -> bool;
 
-    fn get_pos(&self) -> IVec3;
-}
-
-pub trait RenderLayer: Send + Sync {
-    fn filter(&self) -> fn(BlockstateKey) -> bool;
-
-    fn mapper(&self) -> fn(&BlockMeshVertex, f32, f32, f32, LightLevel, bool) -> Vertex;
-
-    fn name(&self) -> &str;
+}
+
+#[derive(Debug, Copy, Clone, Hash, Eq, PartialEq)]
+pub enum RenderLayer {
+    Solid,
+    Cutout,
+    Transparent
 }
 
 #[derive(Debug)]
@@ -105,7 +74,7 @@
     pub vertex_buffer: Arc<wgpu::Buffer>,
     pub index_buffer: Arc<wgpu::Buffer>,
     #[cfg(not(feature = "vbo-fallback"))]
-    pub bind_group: BindGroup,
+    pub bind_group: wgpu::BindGroup,
     pub vertex_size: u32,
     pub index_size: u32,
 }
@@ -113,24 +82,17 @@
 ///The struct representing a Chunk, with various render layers, split into sections
 #[derive(Debug)]
 pub struct Section {
-    pub buffers: ArcSwap<Option<ChunkBuffers>>,
-<<<<<<< HEAD
-    pub sections: RwLock<Vec<[Range<u32>; SECTIONS_PER_CHUNK]>>,
-=======
-    pub layers: DashMap<String, Range<u32>>,
->>>>>>> 7d4c13bf
+    pub buffers: Option<ChunkBuffers>,
+    pub layers: HashMap<RenderLayer, Range<u32>>,
+    pub pos: IVec3
 }
 
 impl Section {
-    pub fn new() -> Self {
+    pub fn new(pos: IVec3) -> Self {
         Self {
-<<<<<<< HEAD
+            layers: HashMap::new(),
+            buffers: None,
             pos,
-            sections: RwLock::new(vec![]),
-=======
-            layers: DashMap::new(),
->>>>>>> 7d4c13bf
-            buffers: ArcSwap::new(Arc::new(None)),
         }
     }
 
@@ -138,57 +100,26 @@
     pub fn bake_chunk<T: BlockStateProvider>(
         &mut self,
         wm: &WmRenderer,
-        layers: &[Box<dyn RenderLayer>],
         block_manager: &BlockManager,
         provider: &T,
     ) {
-        let mut vertices = 0;
+        let baked_layers = bake_section(self.pos, block_manager, provider);
+
         let mut vertex_data = Vec::new();
         let mut index_data = Vec::new();
 
-        // let mut out = stdout().lock();
-
-        self.layers = layers
-            .iter()
-            .map(|layer| {
-                let (vertex,index) = bake_section_layer(
-                            block_manager,
-                            layer.mapper(),
-                            layer.filter(),
-                            provider
-                        );
-
-<<<<<<< HEAD
-                array_init::from_iter(sections.iter().map(|(vert, index)| {
-                    let offset = vertices as u32;
-                    vertices += vert.len();
-=======
-                let offset = vertices as u32;
-                        vertices += vertex.len();
->>>>>>> 7d4c13bf
-
-                    let index_offset = index_data.len();
-
-<<<<<<< HEAD
-                    vertex_data.extend(vert.iter().flat_map(Vertex::compressed));
-                    index_data.extend(index.iter().map(|i| *i + offset));
-
-                    index_offset as u32..index_offset as u32 + index.len() as u32
-                }))
-                .unwrap()
-=======
-                        vertex_data.extend(vertex.iter().flat_map(Vertex::compressed));
-                        index_data.extend(index.iter().map(|i| *i + offset));
-
-                        
-                let ranges: Range<u32> =index_offset as u32..index_offset as u32 + index.len() as u32;
-
-                (layer.name().to_string(), ranges)
->>>>>>> 7d4c13bf
-            })
-            .collect();
-
-        let buffers = self.buffers.load();
+        let mut layers = HashMap::new();
+
+        for (layer, baked) in baked_layers {
+            let index_offset = index_data.len() as u32;
+
+            vertex_data.extend(baked.vertices.iter().flat_map(Vertex::compressed));
+            index_data.extend(baked.indices.iter().map(|index| *index + index_offset));
+
+            layers.insert(layer, index_offset..index_offset + (index_data.len() as u32));
+        }
+
+        self.layers = layers;
 
         //the formulas below align the given value to the nearest multiple of the constant + 1
         let aligned_vertex_data_len = (vertex_data.len() + 16383 & !16383) as BufferAddress;
@@ -196,7 +127,7 @@
             ((index_data.len() * size_of::<u32>()) + 1023 & !1023) as BufferAddress;
 
         if !vertex_data.is_empty() {
-            let (vertex_buffer, index_buffer) = match &**buffers {
+            let (vertex_buffer, index_buffer) = match &self.buffers {
                 None => {
                     let mut aligned_vertex_buffer = vec![0u8; aligned_vertex_data_len as usize];
                     let mut aligned_index_buffer = vec![0u32; aligned_index_data_len as usize];
@@ -252,19 +183,19 @@
                         )
                     };
 
-                    self.buffers.store(Arc::new(Some(ChunkBuffers {
+                    self.buffers = Some(ChunkBuffers {
                         vertex_buffer: vertex_buffer.clone(),
                         index_buffer: index_buffer.clone(),
                         #[cfg(not(feature = "vbo-fallback"))]
                         bind_group,
                         vertex_size: aligned_vertex_data_len as u32,
                         index_size: aligned_index_data_len as u32,
-                    })));
+                    });
 
                     (vertex_buffer, index_buffer)
                 }
                 Some(ChunkBuffers { vertex_buffer, index_buffer, vertex_size, index_size, .. }) => {
-                    if (*vertex_size as usize) < vertex_data.len()
+                    if ((*vertex_size) as usize) < vertex_data.len()
                         || (*index_size as usize)
                             < (index_data.len() * size_of::<u32>())
                     {
@@ -322,14 +253,14 @@
                             )
                         };
 
-                        self.buffers.store(Arc::new(Some(ChunkBuffers {
+                        self.buffers = Some(ChunkBuffers {
                             vertex_buffer: vertex_buffer.clone(),
                             index_buffer: index_buffer.clone(),
                             #[cfg(not(feature = "vbo-fallback"))]
                             bind_group,
                             vertex_size: aligned_vertex_data_len as u32,
                             index_size: aligned_index_data_len as u32,
-                        })));
+                        });
 
                         (vertex_buffer, index_buffer)
                     } else {
@@ -381,35 +312,40 @@
     )
 }
 
-pub fn bake_section_layer<
-    T,
-    Provider: BlockStateProvider,
-    Filter: Fn(BlockstateKey) -> bool,
-    Mapper: Fn(&BlockMeshVertex, f32, f32, f32, LightLevel, bool) -> T,
+#[derive(Clone, Default)]
+struct BakedSection {
+    pub vertices: Vec<Vertex>,
+    pub indices: Vec<u32>
+}
+
+
+
+pub fn bake_section<
+    Provider: BlockStateProvider
 >(
+    pos: IVec3,
     block_manager: &BlockManager,
-    mapper: Mapper,
-    filter: Filter,
     state_provider: &Provider
-) -> (Vec<T>, Vec<u32>) {
-
-    //Generates the mesh for this chunk, culling faces whenever possible
-    let mut vertices = Vec::new();
-    let mut indices = Vec::new();
-
-    if state_provider.is_section_empty(13) {
-        return (vertices, indices);
-    }
+) -> HashMap<RenderLayer, BakedSection> {
+
+    let mut layers = HashMap::new();
+    layers.insert(RenderLayer::Solid, BakedSection::default());
+    layers.insert(RenderLayer::Cutout, BakedSection::default());
+    layers.insert(RenderLayer::Transparent, BakedSection::default());
+
+    if state_provider.is_section_empty(pos.y as usize) {
+        return layers;
+    }
+
     for block_index in 0..16*16*16{
 
-        let x = (block_index &15) as i32;
-        let y = (block_index >>8) as i32;
-        let z = ((block_index &255)>>4) as i32;
+        let x = block_index & 15;
+        let y = block_index >> 8;
+        let z = (block_index & 255)>>4;
 
         let xf32 = x as f32;
         let yf32 = y as f32;
         let zf32 = z as f32;
-        let pos = state_provider.get_pos();
 
         let block_state: ChunkBlockState = state_provider.get_state(x, y, z);
 
@@ -417,10 +353,6 @@
             ChunkBlockState::Air => continue,
             ChunkBlockState::State(key) => key,
         };
-
-        if !filter(state_key) {
-            continue;
-        }
 
         let model_mesh = get_block(block_manager, block_state).unwrap();
 
@@ -440,20 +372,28 @@
                 let render_south = baked_should_render_face(x, y, z + 1);
                 let render_north = baked_should_render_face(x, y, z - 1);
 
-                let mut extend_vertices = |index: u32, light_level: LightLevel| {
-
-                    let vec_index = vertices.len();
-                    vertices.extend((index..index + 4).map(|vert_index| {
-                        mapper(
-                            &model.vertices[vert_index as usize],
-                            xf32,
-                            yf32,
-                            zf32,
-                            light_level,
-                            false,
-                        )
+                let mut extend_vertices = |layer: RenderLayer, index: u32, light_level: LightLevel| {
+                    let baked_layer = layers.get_mut(&layer).unwrap();
+                    let vec_index = baked_layer.vertices.len();
+
+                    baked_layer.vertices.extend((index..index + 4).map(|vert_index| {
+                        let model_vertex = model.vertices[vert_index as usize];
+
+                        Vertex {
+                            position: [
+                                xf32 + model_vertex.position[0],
+                                yf32 + model_vertex.position[1],
+                                zf32 + model_vertex.position[2]
+                            ],
+                            uv: model_vertex.tex_coords,
+                            normal: model_vertex.normal,
+                            color: u32::MAX,
+                            uv_offset: 0,
+                            lightmap_coords: state_provider.get_light_level(x,y,z).byte,
+                            dark: false,
+                        }
                     }));
-                    indices.extend(INDICES.map(|index| index + (vec_index as u32)));
+                    baked_layer.indices.extend(INDICES.map(|index| index + (vec_index as u32)));
                 };
 
                 // dbg!(absolute_x, absolute_z, render_up, render_down, render_north, render_south, render_west, render_east);
@@ -464,37 +404,37 @@
                 if let (true, Some(face)) = (render_north, &model.north) {
                     let light_level: LightLevel =
                         state_provider.get_light_level(x, y, z - 1);
-                    extend_vertices(*face, light_level);
+                    extend_vertices(model_mesh.layer, *face, light_level);
                 }
 
                 if let (true, Some(face)) = (render_east, &model.east) {
                     let light_level: LightLevel =
                         state_provider.get_light_level(x + 1, y, z);
-                    extend_vertices(*face, light_level);
+                    extend_vertices(model_mesh.layer, *face, light_level);
                 }
 
                 if let (true, Some(face)) = (render_south, &model.south) {
                     let light_level: LightLevel =
                         state_provider.get_light_level(x, y, z + 1);
-                    extend_vertices(*face, light_level);
+                    extend_vertices(model_mesh.layer, *face, light_level);
                 }
 
                 if let (true, Some(face)) = (render_west, &model.west) {
                     let light_level: LightLevel =
                         state_provider.get_light_level(x - 1, y, z);
-                    extend_vertices(*face, light_level);
+                    extend_vertices(model_mesh.layer, *face, light_level);
                 }
 
                 if let (true, Some(face)) = (render_up, &model.up) {
                     let light_level: LightLevel =
                         state_provider.get_light_level(x, y + 1, z);
-                    extend_vertices(*face, light_level);
+                    extend_vertices(model_mesh.layer, *face, light_level);
                 }
 
                 if let (true, Some(face)) = (render_down, &model.down) {
                     let light_level: LightLevel =
                         state_provider.get_light_level(x, y - 1, z);
-                    extend_vertices(*face, light_level);
+                    extend_vertices(model_mesh.layer, *face, light_level);
                 }
             } else {
                 let light_level: LightLevel =
@@ -511,21 +451,31 @@
                 .iter()
                 .filter_map(|face| *face)
                 .for_each(|index| {
-                    let vec_index = vertices.len();
-                    vertices.extend((index..index + 4).map(|vert_index| {
-                        mapper(
-                            &model.vertices[vert_index as usize],
-                            xf32,
-                            yf32,
-                            zf32,
-                            light_level,
-                            false,
-                        )
+                    let baked_layer = layers.get_mut(&model_mesh.layer).unwrap();
+                    let vec_index = baked_layer.vertices.len();
+
+                    baked_layer.vertices.extend((index..index + 4).map(|vert_index| {
+                        let model_vertex = model.vertices[vert_index as usize];
+
+                        Vertex {
+                            position: [
+                                xf32 + model_vertex.position[0],
+                                yf32 + model_vertex.position[1],
+                                zf32 + model_vertex.position[2]
+                            ],
+                            uv: model_vertex.tex_coords,
+                            normal: model_vertex.normal,
+                            color: u32::MAX,
+                            uv_offset: 0,
+                            lightmap_coords: state_provider.get_light_level(x,y,z).byte,
+                            dark: false,
+                        }
                     }));
-                    indices.extend(INDICES.map(|index| index + (vec_index as u32)));
+                    baked_layer.indices.extend(INDICES.map(|index| index + (vec_index as u32)));
                 });
             }
         }
     }
-    (vertices, indices)
+
+    layers
 }