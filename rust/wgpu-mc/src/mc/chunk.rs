--- conflicted
+++ resolved
@@ -55,36 +55,31 @@
     }
 }
 
-<<<<<<< HEAD
 #[derive(Clone, Copy, Debug)]
 pub struct LightLevel {
-    pub level: u8
+    pub byte: u8
 }
 
 impl LightLevel {
 
     pub const fn from_sky_and_block(sky: u8, block: u8) -> Self {
         Self {
-            level: (sky << 4) | (block & 0b1111),
+            byte: (sky << 4) | (block & 0b1111),
         }
     }
 
     pub fn get_sky_level(&self) -> u8 {
-        self.level >> 4
+        self.byte >> 4
     }
 
     pub fn get_block_level(&self) -> u8 {
-        self.level & 0b1111
-    }
-
-}
-
-///Return a BlockState within the provided world coordinates.
+        self.byte & 0b1111
+    }
+
+}
+
+/// Return a [ChunkBlockState] within the provided world coordinates.
 pub trait BlockStateProvider: Send + Sync {
-=======
-/// Return a [ChunkBlockState] within the provided world coordinates.
-pub trait BlockStateProvider: Send + Sync + Debug {
->>>>>>> 452d43fd
     fn get_state(&self, x: i32, y: i16, z: i32) -> ChunkBlockState;
 
     fn get_light_level(&self, x: i32, y: i16, z: i32) -> LightLevel;
@@ -217,7 +212,7 @@
     T,
     Provider: BlockStateProvider,
     Filter: Fn(BlockstateKey) -> bool,
-    Mapper: Fn(&BlockMeshVertex, f32, f32, f32) -> T,
+    Mapper: Fn(&BlockMeshVertex, f32, f32, f32, LightLevel) -> T,
 >(
     block_manager: &BlockManager,
     chunk: &Chunk,
@@ -257,6 +252,7 @@
         let absolute_z = (chunk.pos[1] * 16) + z;
 
         let block_state: ChunkBlockState = state_provider.get_state(absolute_x, y, absolute_z);
+        let light_level: LightLevel = state_provider.get_light_level(absolute_x, y, absolute_z);
 
         if block_state.is_air() {
             continue;
@@ -297,7 +293,7 @@
                 let mut extend_vertices = |face: &[u32; 6]| {
                     let vec_index = vertices.len();
                     vertices.extend(
-                        face.map(|index| mapper(&model.vertices[index as usize], xf32, yf32, zf32))
+                        face.map(|index| mapper(&model.vertices[index as usize], xf32, yf32, zf32, light_level))
                     );
                     indices.extend(INDICES.map(|index| index + (vec_index as u32)));
                 };
@@ -340,7 +336,7 @@
                         model.down
                     ].iter().filter_map(|face| *face).collect::<Vec<_>>();
 
-                    vertices.extend(unwrapped_faces.iter().flatten().map(|index| mapper(&model.vertices[*index as usize], xf32, yf32, zf32)));
+                    vertices.extend(unwrapped_faces.iter().flatten().map(|index| mapper(&model.vertices[*index as usize], xf32, yf32, zf32, light_level)));
                     indices.extend(unwrapped_faces.iter().flatten());
                 }
             }
