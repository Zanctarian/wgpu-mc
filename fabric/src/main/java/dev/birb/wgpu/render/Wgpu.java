--- conflicted
+++ resolved
@@ -77,14 +77,10 @@
         /// Old debugging stuff, might be useful to keep around
         // System.out.println(String.format("Put Key %s (scan %s conv %s) to state %s", key, scancode, converted, state));
 
-<<<<<<< HEAD
-        client.execute(() -> client.keyboard.onKey(0, converted, scancode, state, modifiers));
-=======
         client.execute(() -> {
             Wgpu.keyState.put(key, state);
             client.keyboard.onKey(0, key, scancode, state, modifiers);
         });
->>>>>>> 5ee7ff0b
     }
 
     public static void onResize() {
