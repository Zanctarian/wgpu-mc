--- conflicted
+++ resolved
@@ -39,32 +39,16 @@
 struct VertexResult {
     @builtin(position) pos: vec4<f32>,
     @location(0) tex_coords: vec2<f32>,
-<<<<<<< HEAD
-    @location(1) light_coords: vec2<u32>,
-    @location(2) normals: vec4<f32>,
-    @location(3) blend: f32,
-    @location(4) world_pos: vec3<f32>,
-    // @location(4) color: vec4<f32>
-=======
     @location(1) tex_coords2: vec2<f32>,
     @location(2) blend: f32,
     @location(3) normal: vec3<f32>,
-    @location(4) world_pos: vec3<f32>
->>>>>>> 452d43fd
+    @location(4) world_pos: vec3<f32>,
+    @location(5) light_coords: vec2<u32>
 };
 
 @vertex
 fn vert(
-<<<<<<< HEAD
-    @location(0) pos_in: vec3<f32>,
-    @location(1) tex_coords: vec2<f32>,
-    @location(2) light_coords: vec2<u32>,
-    @location(3) normals: vec4<f32>,
-    @location(4) tangent: vec4<f32>,
-    @location(5) uv_offset: u32
-=======
     @builtin(vertex_index) vertex_index: u32
->>>>>>> 452d43fd
 ) -> VertexResult {
     // var uv = uv_offsets.uvs[uv_offset];
 
@@ -72,19 +56,9 @@
 
     var index: u32 = index_data[vertex_index];
 
-<<<<<<< HEAD
-    vr.world_pos = world_pos;
-    vr.pos = proj.view_proj * vec4<f32>(world_pos, 1.0);
-    vr.tex_coords = tex_coords;
-    vr.light_coords = light_coords;
-    vr.blend = 1.0;
-    // vr.normal = normal;
-    // vr.color = color;
-=======
     var v1 = vertex_data[index * 3u];
     var v2 = vertex_data[(index * 3u) + 1u];
     var v3 = vertex_data[(index * 3u) + 2u];
->>>>>>> 452d43fd
 
     var x: f32 = f32(v1 & 0xffu) * 0.0625;
     var y: f32 = f32((v1 >> 8u) & 0xffu) * 0.0625;
@@ -101,24 +75,6 @@
         y = 16.0;
     }
 
-<<<<<<< HEAD
-@group(1) @binding(1)
-var t_sampler: sampler;
-@group(2) @binding(0)
-var t_lightmap: texture_2d<f32>;
-@group(2) @binding(1)
-var t_lightmap_sampler: sampler;
-
-// fn minecraft_sample_lighting(uv: vec2<i32> ) -> vec4<f32> {
-//     let float_uv = vec2<f32>(uv);
-//     let v: vec2<f32> = clamp(float_uv / 256.0, vec2(0.5 / 16.0), vec2(15.5 / 16.0));
-
-//     return textureSample(t_lightmap, t_lightmap_sampler, v);
-// }
-fn minecraft_sample_lighting(uv: vec2<u32> ) -> f32 {
-    return f32((uv.x + uv.y) / 32u) / 32.0;
-}
-=======
     if((v3 >> 63u) == 1u) {
         z = 16.0;
     }
@@ -129,17 +85,22 @@
 
     vr.pos = camera_uniform.view_proj * vec4(world_pos, 1.0);
     vr.tex_coords = vec2<f32>(u, v);
+    vr.light_coords = vec2<u32>(16u, 16u);
+    vr.blend = 0.0;
 
     return vr;
 }
 
->>>>>>> 452d43fd
+fn minecraft_sample_lighting(uv: vec2<u32> ) -> f32 {
+    return f32(uv.x + uv.y) / 32.0;
+}
+
 @fragment
 fn frag(
     in: VertexResult
 ) -> @location(0) vec4<f32> {
     let col1 = textureSample(t_texture, t_sampler, in.tex_coords);
-    let light = minecraft_sample_lighting(in.light_coords);
+    let light = minecraft_sample_lighting(in.light_coords) * 0.9;
     // let light = textureSample(t_lightmap, t_sampler, in.light_coords);
     
     // let col2 = textureSample(t_texture, t_sampler, in.tex_coords2);
@@ -147,5 +108,4 @@
     // let col = mix(col1, col2, in.blend);
 
     return vec4<f32>(light + 0.1, light + 0.1, light + 0.1, 1.0) * col1;
-    // return col1;
 }